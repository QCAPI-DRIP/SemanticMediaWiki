--- conflicted
+++ resolved
@@ -164,23 +164,13 @@
 			if ( !$linked ) {
 				$ellipsis = ' <span class="smwwarning">…</span> ';
 			} else {
-<<<<<<< HEAD
 				$highlighter = SMW\Highlighter::factory( SMW\Highlighter::TYPE_TEXT );
 				$highlighter->setContent( array (
 					'caption' => ' … ',
 					'content' => $value
 				) );
 
-				return mb_substr( $value , 0, 42 ) . $highlighter->getHtml() . mb_substr( $value, $len - 42 );
-=======
-				$ellipsis = smwfContextHighlighter( array (
-					'context' => 'persistent',
-					'class'   => 'smwtext',
-					'type'    => 'string',
-					'title'   => ' … ',
-					'content' => $value
-				) );
->>>>>>> 3f5a0f56
+				$ellipsis = $highlighter->getHtml();
 			}
 
 			return mb_substr( $value, 0, 42 ) . $ellipsis . mb_substr( $value, $length - 42 );
