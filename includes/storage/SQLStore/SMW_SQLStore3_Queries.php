--- conflicted
+++ resolved
@@ -538,376 +538,6 @@
 	}
 
 	/**
-<<<<<<< HEAD
-=======
-	 * Create a new SMWSQLStore3Query object that can be used to obtain results
-	 * for the given description. The result is stored in $this->m_queries
-	 * using a numeric key that is returned as a result of the function.
-	 * Returns -1 if no query was created.
-	 * @todo The case of nominal classes (top-level ValueDescription) still
-	 * makes some assumptions about the table structure, especially about the
-	 * name of the joinfield (o_id). Better extend
-	 * compilePropertyValueDescription to deal with this case.
-	 *
-	 * @param Description $description
-	 *
-	 * @return integer
-	 */
-	protected function compileQueries( Description $description ) {
-		$query = new SMWSQLStore3Query();
-
-		if ( $description instanceof SomeProperty ) {
-			$this->compileSomePropertyDescription( $query, $description );
-		} elseif ( $description instanceof NamespaceDescription ) {
-			// TODO: One instance of the SMW IDs table on s_id always suffices (swm_id is KEY)! Doable in execution ... (PERFORMANCE)
-			$query->jointable = SMWSql3SmwIds::tableName;
-			$query->joinfield = "$query->alias.smw_id";
-			$query->where = "$query->alias.smw_namespace=" . $this->m_dbs->addQuotes( $description->getNamespace() );
-		} elseif ( ( $description instanceof Conjunction ) ||
-				( $description instanceof Disjunction ) ) {
-			$query->type = ( $description instanceof Conjunction ) ? SMWSQLStore3Query::Q_CONJUNCTION : SMWSQLStore3Query::Q_DISJUNCTION;
-
-			foreach ( $description->getDescriptions() as $subdesc ) {
-				$sub = $this->compileQueries( $subdesc );
-				if ( $sub >= 0 ) {
-					$query->components[$sub] = true;
-				}
-			}
-
-			// All subconditions failed, drop this as well.
-			if ( count( $query->components ) == 0 ) {
-				$query->type = SMWSQLStore3Query::Q_NOQUERY;
-			}
-		} elseif ( $description instanceof ClassDescription ) {
-			$cqid = SMWSQLStore3Query::$qnum;
-			$cquery = new SMWSQLStore3Query();
-			$cquery->type = SMWSQLStore3Query::Q_CLASS_HIERARCHY;
-			$cquery->joinfield = array();
-
-			foreach ( $description->getCategories() as $cat ) {
-				$cid = $this->m_store->smwIds->getSMWPageID( $cat->getDBkey(), NS_CATEGORY, $cat->getInterwiki(), '' );
-				if ( $cid != 0 ) {
-					$cquery->joinfield[] = $cid;
-				}
-			}
-
-			if ( count( $cquery->joinfield ) == 0 ) { // Empty result.
-				$query->type = SMWSQLStore3Query::Q_VALUE;
-				$query->jointable = '';
-				$query->joinfield = '';
-			} else { // Instance query with disjunction of classes (categories)
-				$query->jointable = $this->m_store->findPropertyTableID(
-						new SMWDIProperty( '_INST' ) );
-				$query->joinfield = "$query->alias.s_id";
-				$query->components[$cqid] = "$query->alias.o_id";
-				$this->m_queries[$cqid] = $cquery;
-			}
-		} elseif ( $description instanceof ValueDescription ) { // Only type '_wpg' objects can appear on query level (essentially as nominal classes).
-			if ( $description->getDataItem() instanceof SMWDIWikiPage ) {
-				if ( $description->getComparator() == SMW_CMP_EQ ) {
-					$query->type = SMWSQLStore3Query::Q_VALUE;
-					$oid = $this->m_store->smwIds->getSMWPageID(
-						$description->getDataItem()->getDBkey(),
-						$description->getDataItem()->getNamespace(),
-						$description->getDataItem()->getInterwiki(),
-						$description->getDataItem()->getSubobjectName() );
-					$query->joinfield = array( $oid );
-				} else { // Join with SMW IDs table needed for other comparators (apply to title string).
-					$query->jointable = SMWSql3SmwIds::tableName;
-					$query->joinfield = "{$query->alias}.smw_id";
-					$value = $description->getDataItem()->getSortKey();
-
-					switch ( $description->getComparator() ) {
-						case SMW_CMP_LEQ: $comp = '<='; break;
-						case SMW_CMP_GEQ: $comp = '>='; break;
-						case SMW_CMP_LESS: $comp = '<'; break;
-						case SMW_CMP_GRTR: $comp = '>'; break;
-						case SMW_CMP_NEQ: $comp = '!='; break;
-						case SMW_CMP_LIKE: case SMW_CMP_NLKE:
-							$comp = ' LIKE ';
-							if ( $description->getComparator() == SMW_CMP_NLKE ) $comp = " NOT{$comp}";
-							$value =  str_replace( array( '%', '_', '*', '?' ), array( '\%', '\_', '%', '_' ), $value );
-						break;
-					}
-					$query->where = "{$query->alias}.smw_sortkey$comp" . $this->m_dbs->addQuotes( $value );
-				}
-			}
-		} elseif ( $description instanceof ConceptDescription ) { // fetch concept definition and insert it here
-			$cid = $this->m_store->smwIds->getSMWPageID( $description->getConcept()->getDBkey(), SMW_NS_CONCEPT, '', '' );
-			// We bypass the storage interface here (which is legal as we control it, and safe if we are careful with changes ...)
-			// This should be faster, but we must implement the unescaping that concepts do on getWikiValue()
-			$row = $this->m_dbs->selectRow(
-				'smw_fpt_conc',
-				array( 'concept_txt', 'concept_features', 'concept_size', 'concept_depth', 'cache_date' ),
-				array( 's_id' => $cid ),
-				'SMWSQLStore3Queries::compileQueries'
-			);
-
-			if ( $row === false ) { // No description found, concept does not exist.
-				// keep the above query object, it yields an empty result
-				// TODO: announce an error here? (maybe not, since the query processor can check for
-				// non-existing concept pages which is probably the main reason for finding nothing here)
-			} else {
-				global $smwgQConceptCaching, $smwgQMaxSize, $smwgQMaxDepth, $smwgQFeatures, $smwgQConceptCacheLifetime;
-
-				$may_be_computed = ( $smwgQConceptCaching == CONCEPT_CACHE_NONE ) ||
-				    ( ( $smwgQConceptCaching == CONCEPT_CACHE_HARD ) && ( ( ~( ~( $row->concept_features + 0 ) | $smwgQFeatures ) ) == 0 ) &&
-				      ( $smwgQMaxSize >= $row->concept_size ) && ( $smwgQMaxDepth >= $row->concept_depth ) );
-
-				if ( $row->cache_date &&
-				     ( ( $row->cache_date > ( strtotime( "now" ) - $smwgQConceptCacheLifetime * 60 ) ) ||
-				       !$may_be_computed ) ) { // Cached concept, use cache unless it is dead and can be revived.
-
-					$query->jointable = SMWSQLStore3::CONCEPT_CACHE_TABLE;
-					$query->joinfield = "$query->alias.s_id";
-					$query->where = "$query->alias.o_id=" . $this->m_dbs->addQuotes( $cid );
-				} elseif ( $row->concept_txt ) { // Parse description and process it recursively.
-					if ( $may_be_computed ) {
-						$qp = new SMWQueryParser();
-
-						// No defaultnamespaces here; If any, these are already in the concept.
-						// Unescaping is the same as in SMW_DV_Conept's getWikiValue().
-						$desc = $qp->getQueryDescription( str_replace( array( '&lt;', '&gt;', '&amp;' ), array( '<', '>', '&' ), $row->concept_txt ) );
-						$qid = $this->compileQueries( $desc );
-						if ($qid != -1) {
-							$query = $this->m_queries[$qid];
-						} else { // somehow the concept query is no longer valid; maybe some syntax changed (upgrade) or global settings were modified since storing it
-							$this->m_errors[] = wfMessage( 'smw_emptysubquery' )->text(); // not quite the right message, but this case is very rare; let us not make detailed messages for this
-						}
-					} else {
-						$this->m_errors[] = wfMessage( 'smw_concept_cache_miss', $description->getConcept()->getText() )->text();
-					}
-				} // else: no cache, no description (this may happen); treat like empty concept
-			}
-		} else { // (e.g. ThingDescription)
-			$query->type = SMWSQLStore3Query::Q_NOQUERY; // no condition
-		}
-
-		$this->registerQuery( $query );
-		if ( $query->type != SMWSQLStore3Query::Q_NOQUERY ) {
-			return $query->queryNumber;
-		} else {
-			return -1;
-		}
-	}
-
-	/**
-	 * Register a query object to the internal query list, if the query is
-	 * valid. Also make sure that sortkey information is propagated down
-	 * from subqueries of this query.
-	 */
-	protected function registerQuery( SMWSQLStore3Query $query ) {
-		if ( $query->type != SMWSQLStore3Query::Q_NOQUERY  ) {
-			$this->m_queries[$query->queryNumber] = $query;
-
-			// Propagate sortkeys from subqueries:
-			if ( $query->type != SMWSQLStore3Query::Q_DISJUNCTION ) {
-				// Sortkeys are killed by disjunctions (not all parts may have them),
-				// NOTE: preprocessing might try to push disjunctions downwards to safe sortkey, but this seems to be minor
-				foreach ( $query->components as $cid => $field ) {
-					$query->sortfields = array_merge( $this->m_queries[$cid]->sortfields, $query->sortfields );
-				}
-			}
-		}
-	}
-
-	/**
-	 * Modify the given query object to account for some property condition for
-	 * the given property. If it is not possible to generate a query for the
-	 * given data, the query type is changed to SMWSQLStore3Query::Q_NOQUERY. Callers need
-	 * to check for this and discard the query in this case.
-	 *
-	 * @note This method does not support sortkey (_SKEY) property queries,
-	 * since they do not have a normal property table. This should not be a
-	 * problem since comparators on sortkeys are supported indirectly when
-	 * using comparators on wikipages. There is no reason to create any
-	 * query with _SKEY ad users cannot do so either (no user label).
-	 *
-	 * @since 1.8
-	 */
-	protected function compileSomePropertyDescription( SMWSQLStore3Query $query, SomeProperty $description ) {
-
-		$db = $this->m_store->getConnection();
-
-		$property = $description->getProperty();
-
-		$tableid = $this->m_store->findPropertyTableID( $property );
-		if ( $tableid === '' ) { // Give up
-			$query->type = SMWSQLStore3Query::Q_NOQUERY;
-			return;
-		}
-
-		$proptables = $this->m_store->getPropertyTables();
-		$proptable = $proptables[$tableid];
-		if ( !$proptable->usesIdSubject() ) {
-			// no queries with such tables
-			// (only redirects are affected in practice)
-			$query->type = SMWSQLStore3Query::Q_NOQUERY;
-			return;
-		}
-
-		$typeid = $property->findPropertyTypeID();
-		$diType = DataTypeRegistry::getInstance()->getDataItemId( $typeid );
-		if ( $property->isInverse() && $diType != SMWDataItem::TYPE_WIKIPAGE ) {
-			// can only invert properties that point to pages
-			$query->type = SMWSQLStore3Query::Q_NOQUERY;
-			return;
-		}
-		$diHandler = $this->m_store->getDataItemHandlerForDIType( $diType );
-		$indexField = $diHandler->getIndexField();
-		$sortkey = $property->getKey(); // TODO: strictly speaking, the DB key is not what we want here, since sortkey is based on a "wiki value"
-
-		// *** Now construct the query ... ***//
-		$query->jointable = $proptable->getName();
-
-		// *** Add conditions for selecting rows for this property ***//
-		if ( !$proptable->isFixedPropertyTable() ) {
-			$pid = $this->m_store->smwIds->getSMWPropertyID( $property );
-			// Construct property hierarchy:
-			$pqid = SMWSQLStore3Query::$qnum;
-			$pquery = new SMWSQLStore3Query();
-			$pquery->type = SMWSQLStore3Query::Q_PROP_HIERARCHY;
-			$pquery->joinfield = array( $pid );
-			$query->components[$pqid] = "{$query->alias}.p_id";
-			$this->m_queries[$pqid] = $pquery;
-			// Alternative code without property hierarchies:
-			// $query->where = "{$query->alias}.p_id=" . $this->m_dbs->addQuotes( $pid );
-		} // else: no property column, no hierarchy queries
-
-		// *** Add conditions on the value of the property ***//
-		if ( $diType == SMWDataItem::TYPE_WIKIPAGE ) {
-			$o_id = $indexField;
-			if ( $property->isInverse() ) {
-				$s_id = $o_id;
-				$o_id = 's_id';
-			} else {
-				$s_id = 's_id';
-			}
-			$query->joinfield = "{$query->alias}.{$s_id}";
-
-			// process page description like main query
-			$sub = $this->compileQueries( $description->getDescription() );
-			if ( $sub >= 0 ) {
-				$query->components[$sub] = "{$query->alias}.{$o_id}";
-			}
-
-			if ( array_key_exists( $sortkey, $this->m_sortkeys ) ) {
-				// TODO: This SMW IDs table is possibly duplicated in the query.
-				// Example: [[has capital::!Berlin]] with sort=has capital
-				// Can we prevent that? (PERFORMANCE)
-				$query->from = ' INNER JOIN ' .	$db->tableName( SMWSql3SmwIds::tableName ) .
-						" AS ids{$query->alias} ON ids{$query->alias}.smw_id={$query->alias}.{$o_id}";
-				$query->sortfields[$sortkey] = "ids{$query->alias}.smw_sortkey";
-			}
-		} else { // non-page value description
-			$query->joinfield = "{$query->alias}.s_id";
-			$this->compilePropertyValueDescription( $query, $description->getDescription(), $proptable, $diHandler, 'AND' );
-			if ( array_key_exists( $sortkey, $this->m_sortkeys ) ) {
-				$query->sortfields[$sortkey] = "{$query->alias}.{$indexField}";
-			}
-		}
-	}
-
-	/**
-	 * Given an Description that is just a conjunction or disjunction of
-	 * ValueDescription objects, create and return a plain WHERE condition
-	 * string for it.
-	 *
-	 * @param $query
-	 * @param Description $description
-	 * @param TableDefinition $proptable
-	 * @param SMWDataItemHandler $diHandler for that table
-	 * @param string $operator SQL operator "AND" or "OR"
-	 */
-	protected function compilePropertyValueDescription(
-			$query, Description $description, TableDefinition $proptable, SMWDataItemHandler $diHandler, $operator ) {
-		if ( $description instanceof ValueDescription ) {
-			$this->compileValueDescription( $query, $description, $proptable, $diHandler, $operator );
-		} elseif ( ( $description instanceof Conjunction ) ||
-				( $description instanceof Disjunction ) ) {
-			$op = ( $description instanceof Conjunction ) ? 'AND' : 'OR';
-
-			foreach ( $description->getDescriptions() as $subdesc ) {
-				$this->compilePropertyValueDescription( $query, $subdesc, $proptable, $diHandler, $op );
-			}
-		} elseif ( $description instanceof ThingDescription ) {
-			// nothing to do
-		} else {
-			throw new MWException( "Cannot process this type of Description." );
-		}
-	}
-
-	/**
-	 * Given an Description that is just a conjunction or disjunction of
-	 * ValueDescription objects, create and return a plain WHERE condition
-	 * string for it.
-	 *
-	 * @param $query
-	 * @param Description $description
-	 * @param TableDefinition $proptable
-	 * @param SMWDataItemHandler $diHandler for that table
-	 * @param string $operator SQL operator "AND" or "OR"
-	 */
-	protected function compileValueDescription(
-			$query, ValueDescription $description, TableDefinition $proptable, SMWDataItemHandler $diHandler, $operator ) {
-		$where = '';
-		$dataItem = $description->getDataItem();
-		// TODO Better get the handle from the property type
-		// Some comparators (e.g. LIKE) could use DI values of
-		// a different type; we care about the property table, not
-		// about the value
-		$diType = $dataItem->getDIType();
-
-		// Try comparison based on value field and comparator,
-		// but only if no join with SMW IDs table is needed.
-
-		// See if the getSQLCondition method exists and call it if this is the case.
-		if ( method_exists( $description, 'getSQLCondition' ) ) {
-			$fields = $diHandler->getTableFields();
-			$where = $description->getSQLCondition( $query->alias, array_keys( $fields ), $this->m_dbs );
-		}
-
-		if ( $where == '' ) {
-			$indexField = $diHandler->getIndexField();
-			//Hack to get to the field used as index
-			$keys = $diHandler->getWhereConds( $dataItem );
-			$value = $keys[$indexField];
-
-			switch ( $description->getComparator() ) {
-				case SMW_CMP_EQ: $comparator = '='; break;
-				case SMW_CMP_LESS: $comparator = '<'; break;
-				case SMW_CMP_GRTR: $comparator = '>'; break;
-				case SMW_CMP_LEQ: $comparator = '<='; break;
-				case SMW_CMP_GEQ: $comparator = '>='; break;
-				case SMW_CMP_NEQ: $comparator = '!='; break;
-				case SMW_CMP_LIKE: case SMW_CMP_NLKE:
-					if ( $description->getComparator() == SMW_CMP_LIKE ) {
-						$comparator = ' LIKE ';
-					} else {
-						$comparator = ' NOT LIKE ';
-					}
-
-					if ( $diType === SMWDataItem::TYPE_URI ) {
-						$value = str_replace( array( 'http://', 'https://', '%2A' ), array( '', '', '*' ), $value );
-					}
-
-					// Escape to prepare string matching:
-					$value = str_replace( array( '%', '_', '*', '?' ), array( '\%', '\_', '%', '_' ), $value );
-					break;
-				default:
-					throw new MWException( "Unsupported comparator '" . $description->getComparator() . "' in query condition." );
-			}
-
-			$where = "$query->alias.{$indexField}{$comparator}" . $this->m_dbs->addQuotes( $value );
-		}
-
-		if ( $where !== '' ) {
-			$query->where .= ( $query->where ? " $operator " : '' ) . "($where)";
-		}
-	}
-
-	/**
->>>>>>> e31f37dd
 	 * Process stored queries and change store accordingly. The query obj is modified
 	 * so that it contains non-recursive description of a select to execute for getting
 	 * the actual result.
@@ -1174,18 +804,14 @@
 
 		// (2) compile according conditions and hack them into $qobj:
 		if ( count( $extraproperties ) > 0 ) {
-<<<<<<< HEAD
+
 			$this->queryBuilder->setSortKeys( $this->m_sortkeys );
-			$this->queryBuilder->buildQueryContainer( new SMWConjunction( $extraproperties ) );
+			$this->queryBuilder->buildQueryContainer( new Conjunction( $extraproperties ) );
 
 			$newqid = $this->queryBuilder->getLastContainerId();
 			$this->m_queries = $this->queryBuilder->getQueryContainer();
 			$this->m_errors = $this->queryBuilder->getErrors();
 
-=======
-			$desc = new Conjunction( $extraproperties );
-			$newqid = $this->compileQueries( $desc );
->>>>>>> e31f37dd
 			$newqobj = $this->m_queries[$newqid]; // This is always an SMWSQLStore3Query::Q_CONJUNCTION ...
 
 			foreach ( $newqobj->components as $cid => $field ) { // ... so just re-wire its dependencies
